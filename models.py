"""
This module contains the classes corresponding to the various **KIMkit** items (portable-model, simulator-model, and model-driver),
along with functions to manage them.

In general, content is passed in and out of **KIMkit** as tarfile.TarFile objects, so that
automated systems can submit and retrieve KIMkit content without needing to write to disk.

When creating a new item, either importing it into **KIMkit** for the first time, or forking an existing item,
you should first generate a kimcode for the item by calling ``kimcodes.generate_kimcode()`` with a human-readable prefix
for the item, its item-type, and the repository it is to be saved in (to ensure that kimcode is not already in use).

New content may be added by calling ``import_item()`` with a tarfile.TarFile object containing the item's source code and
associated files, a kimcode, and a dict of metadata. The item's content will be unpacked, assigned a directory in the
repository based on its kimcode ID number, the content and structure of its metadata will be verified and written into
the kimspec.edn file that stores metadata for the item. Additionally, the initial entry in the item's history file
kimprovenance.edn will be created and stored in the item's directory for record keeping.

New items may be created from existing **KIMkit** items via either the ``version_update()`` or ``fork()`` functions,
both of which take the kimcode of an existing item and a tarfile.TarFile of new content to do the update,
along with optional dicts of metadata changes and comments about what was updated and why. The major difference
betwen these functions is that ``version_update()`` creates a new version of the same item, maintained by the same
individual, just with its version number incremented, while ``fork()`` copies the item's content into version 000
of a new item, with whoever called ``fork()`` set as the maintainer of the new item. This allows the initial contributor
of a given item to retain ownership of it, but all collaborators can use that content to base their own items on.

Contributors or maintainers of items may modify or delete their own content, otherwise a **KIMkit** Editor must run those
functions with ``run_as_editor=True`` to modify content they don't own.

This module also exposes an ``export()`` function that returns an item's content as a tarfile.TarFile object, and an
``install()`` function, that unpacks the tar object into the KIM API environment variable collection,
on a path specified in default-environment, builds the item, and installs it into the KIM API so that its executable
code is available for simulations."""

import os
import shutil
import tarfile
import re
import warnings

from . import metadata
from . import users
from . import kimcodes

from .src import provenance
from .src import logger
from .src.logger import logging
from .src import kimobjects
from .src import config as cf
from .src import mongodb

logger = logging.getLogger("KIMkit")


class PortableModel(kimobjects.Model):
    """Portable Model Class"""

    def __init__(
        self,
        repository,
        kimcode,
        abspath=None,
        *args,
        **kwargs,
    ):
        """Class representing KIMkit portable-models

        Inherits from OpenKIM PortableModel class

        Parameters
        ----------
        repository : path-like
            path to root directory of KIMkit repository
        kimcode : str, optional
            ID code of the item
        abspath : path-like, optional
            location of the item on disk, if not specified it is constructed out of the repoistory and kimcode, by default None
        """

        setattr(self, "repository", repository)
        if not abspath:
            abspath = kimcodes.kimcode_to_file_path(kimcode, self.repository)
        super(PortableModel, self).__init__(kimcode, abspath=abspath, *args, **kwargs)


class SimulatorModel(kimobjects.SimulatorModel):
    """Simulator Model Class"""

    def __init__(
        self,
        repository,
        kimcode,
        abspath=None,
        *args,
        **kwargs,
    ):
        """Class representing KIMkit simulator-models

        Inherits from OpenKIM SimulatorModel class

        Parameters
        ----------
        repository : path-like
            path to root directory of KIMkit repository
        kimcode : str, optional
            ID code of the item
        abspath : path-like, optional
            location of the item on disk, if not specified it is constructed out of the repoistory and kimcode, by default None
        """

        setattr(self, "repository", repository)
        if not abspath:
            abspath = kimcodes.kimcode_to_file_path(kimcode, self.repository)
        super(SimulatorModel, self).__init__(kimcode, abspath=abspath, *args, **kwargs)


class ModelDriver(kimobjects.ModelDriver):
    "Model Driver Class"

    def __init__(
        self,
        repository,
        kimcode,
        abspath=None,
        *args,
        **kwargs,
    ):
        """Class representing KIMkit model-drivers

        Inherits from OpenKIM ModelDriver class

        Parameters
        ----------
        repository : path-like
            path to root directory of KIMkit repository
        kimcode : str, optional
            ID code of the item
        abspath : path-like, optional
            location of the item on disk, if not specified it is constructed out of the repoistory and kimcode, by default None
        """
        setattr(self, "repository", repository)
        if not abspath:
            abspath = kimcodes.kimcode_to_file_path(kimcode, self.repository)
        super(ModelDriver, self).__init__(kimcode, abspath=abspath, *args, **kwargs)


def import_item(
    tarfile_obj,
    metadata_dict,
    previous_item_name=None,
    workflow_tarfile=None,
    repository=cf.LOCAL_REPOSITORY_PATH,
):
    """Create a directory in the selected repository for the item based on its kimcode,
    copy the item's files into it, generate needed metadata and provenance files,
    and store them with the item.

    Expects the item to be passed in as a tarfile.Tarfile object.

    Parameters
    ----------
    tarfile_obj : tarfile.TarFile
        tarfile object containing item files
    kimcode : str
        id code of the item
    metadata_dict : dict
        dict of all required and any optional metadata key-value pairs
    previous_item_name : str, optional
        Name the item was assigned before being imported into this KIMkit repository, if any.
        May be a kimcode or regular string.
        Used to search through makefiles and attempt to replace with the item's new kimcode.
        If not set, the item's makefiles will need to have their item name manually set to the new kimcode.
        By default None
    workflow_tarfile: tarfile.TarFile, optional
        TarFile object containing all files needed to recreate the workflow that created the item
    repository : path-like, optional
        root directory of collection to install into,
        by default set to cf.LOCAL_REPOSITORY_PATH

    Raises
    ------
    KIMkitUserNotFoundError
        The user attempting to import the item isn't in the list of KIMkit users.
    InvalidItemTypeError
        The leader of the kimcode is invalid.
    KimCodeAlreadyInUseError
        Specified kimcode is already in use by another item in the same repository.
    InvalidMetadataError
        Metadata does not comply with KIMkit standard.
    AttributeError
        One or more inputs required for import is missing.
    """

    kimcode = metadata_dict["extended-id"]

    this_user = users.whoami()
    if users.is_user(username=this_user):
        UUID = users.get_user_info(username=this_user)["uuid"]
    else:
        raise cf.KIMkitUserNotFoundError(
            "Only KIMkit users can import items. Please add yourself as a KIMkit user (users.add_self_as_user('Your Name')) before trying again."
        )
    __, leader, __, __ = kimcodes.parse_kim_code(kimcode)

    if leader == "MO":
        kim_item_type = "portable-model"

    elif leader == "SM":
        kim_item_type = "simulator-model"

    elif leader == "MD":
        kim_item_type = "model-driver"

    else:
        raise cf.InvalidItemTypeError(
            f"Leader of kimcode {kimcode} does not represent a valid item type"
        )

    if not kimcodes.is_kimcode_available(kimcode):
        raise cf.KimCodeAlreadyInUseError(
            f"kimcode {kimcode} is already in use, please select another."
        )

    metadata_dict["extended-id"] = kimcode

    event_type = "initial-creation"
    if all((tarfile_obj, repository, kimcode, metadata_dict)):
        tmp_dir = os.path.join(repository, kimcode)
        tarfile_obj.extractall(path=tmp_dir)
        contents = listdir_nohidden(tmp_dir)
        # if the contents of the item are enclosed in a directory, copy them out
        # then delete the directory
        if len(contents) == 1 and os.path.isdir(os.path.join(tmp_dir, contents[0])):
            inner_dir = os.path.join(tmp_dir, contents[0])
            if os.path.isdir(inner_dir):
                inner_contents = listdir_nohidden(inner_dir)
                for item in inner_contents:
                    item_path = os.path.join(inner_dir, item)
                    if os.path.isdir(item_path):
                        shutil.copytree(
                            item_path, os.path.join(tmp_dir, item), dirs_exist_ok=True
                        )
                    else:
                        shutil.copy(os.path.join(inner_dir, item), tmp_dir)
                shutil.rmtree(inner_dir)

        executables = []
        for file in listdir_nohidden(tmp_dir):
            if os.path.isfile(file):
                executable = os.access(file, os.X_OK)
                if executable:
                    executables.append(os.path.split(file)[-1])
        if executables:
            metadata_dict["executables"] = executables

        dest_dir = kimcodes.kimcode_to_file_path(kimcode, repository)

        shutil.copytree(tmp_dir, dest_dir)

        if previous_item_name != None:
            update_makefile_kimcode(repository, previous_item_name, kimcode)
        else:
            logger.warning(
                f"Kimcode update not requested when importing item {kimcode}"
            )
            warnings.warn(
                "No previous item name supplied, item name in makefiles may need to be updated to new kimcode"
            )

        if workflow_tarfile:
            _create_workflow_dir(kimcode, workflow_tarfile, repository)

        try:
            new_metadata = metadata.create_metadata(
                repository=repository,
                kimcode=kimcode,
                metadata_dict=metadata_dict,
                UUID=UUID,
            )
        except cf.InvalidMetadataError as e:
            shutil.rmtree(tmp_dir)
            shutil.rmtree(dest_dir)
            try:
                os.removedirs(os.path.split(dest_dir)[0])
            except OSError:
                pass
            raise cf.InvalidMetadataError(
                "Import Failed due to invalid metadata."
            ) from e

        provenance.add_kimprovenance_entry(
            dest_dir,
            user_id=UUID,
            event_type=event_type,
            comment=None,
        )
        shutil.rmtree(tmp_dir)
        logger.info(f"User {UUID} imported item {kimcode} into repository {repository}")
    else:
        raise AttributeError(
            f"""A name, source directory, KIMkit repository,
             and dict of required metadata fields are required to initialize a new item."""
        )


def delete(kimcode, run_as_editor=False, repository=cf.LOCAL_REPOSITORY_PATH):
    """Delete an item from the repository and all of its content

    Users may delete items if they are the contributor or maintainer of that item.
    Otherwise, a KIMkit editor must delete the item, by specifying run_as_editor=True.

    If all versions of the item have been deleted, delete its enclosing directory as well.

    Parameters
    ----------
    kimcode : str
        ID code the item, must refer to a valid item in repository
    run_as_editor : bool, optional
        flag to be used by KIMkit Editors to run with elevated permissions,
        and delete items they are neither the contributor nor maintainer of, by default False
    repository : path-like, optional
        root directory of the KIMkit repo containing the item,
        by default cf.LOCAL_REPOSITORY_DIRECTORY

    Raises
    ------
    KIMkitUserNotFoundError
        A non KIMkit user attempted to delete an item.
    KIMkitItemNotFoundError
        No item with kimcode exists in repository.
    NotRunAsEditorError
        A user with Editor permissions attempted to delete the item, but did not specify run_as_editor=True
    NotAnEditorError
        A user without Editor permissions attempted to delete an item they are not the contributor or maintainer of.
    """

    this_user = users.whoami()
    if users.is_user(username=this_user):
        UUID = users.get_user_info(username=this_user)["uuid"]
    else:
        raise cf.KIMkitUserNotFoundError(
            "Only KIMkit users can delete items. Please add yourself as a KIMkit user (users.add_self_as_user('Your Name')) before trying again."
        )

    del_path = kimcodes.kimcode_to_file_path(kimcode, repository)

    if not os.path.exists(del_path):
        raise cf.KIMkitItemNotFoundError(
            f"No item {kimcode} found in repository {repository}"
        )

    __, leader, __, __ = kimcodes.parse_kim_code(kimcode)

    if leader == "MO":
        item = PortableModel(kimcode=kimcode, repository=repository)

    elif leader == "SM":
        item = SimulatorModel(kimcode=kimcode, repository=repository)

    elif leader == "MD":
        item = ModelDriver(kimcode=kimcode, repository=repository)

    spec = item.kimspec

    contributor = spec["contributor-id"]
    maintainer = spec["maintainer-id"]

    can_edit = False

    if UUID == contributor or UUID == maintainer:
        can_edit = True

    elif users.is_editor():
        if run_as_editor:
            can_edit = True
        else:
            raise cf.NotRunAsEditorError(
                "Did you mean to edit this item? If you are an Editor run again with run_as_editor=True"
            )

    previous_items = mongodb.db.items.find_one(
        {"content-origin": kimcode}, projection={"kimcode": 1, "_id": 0}
    )
    if previous_items is not None:
        can_edit = False
        dependent_kimcode = previous_items["kimcode"]
        msg = f"This item is part of the legacy of item {dependent_kimcode} (and possibly others), do not delete."
        warnings.warn(msg)
        return

    if can_edit:
        shutil.rmtree(del_path)
        mongodb.delete_one_database_entry(kimcode)

        logger.info(
            f"User {this_user} deleted item {kimcode} from repository {repository}"
        )

        try:
            empty_dirs_path = os.path.split(del_path)[0]
            os.removedirs(empty_dirs_path)
        except OSError:
            pass
    else:
        logger.warning(
            f"User {this_user} attempted to deleted item {kimcode} from repository {repository}, but is neither the contributor of the item nor an editor"
        )
        raise cf.NotAnEditorError(
            "Only KIMkit Editors or the Administrator may delete items belonging to other users."
        )


def version_update(
    kimcode,
    tarfile_obj,
    workflow_tarfile=None,
    repository=cf.LOCAL_REPOSITORY_PATH,
    metadata_update_dict=None,
    provenance_comments=None,
    run_as_editor=False,
):
    """Create a new version of the item with new content and possibly new metadata

    Expects the content of the new version of the item to be passed in as a tarfile.Tarfile object.

    Users may update items if they are the contributor or maintainer of that item.
    Otherwise, a KIMkit editor must update the item, by specifying run_as_editor=True.

    Parameters
    ----------
    kimcode : str
        ID code of the item to be updated
    tarfile_obj : tarfile.Tarfile
        tarfile object containing the new version's content
    workflow_tarfile: tarfile.TarFile, optional
        TarFile object containing all files needed to recreate the workflow that created the item
    repository : path-like, optional
        root directory of the KIMkit repo containing the item,
        by default cf.LOCAL_REPOSITORY_DIRECTORY
    metadata_update_dict : dict, optional
        dict of any metadata keys to be changed in the new version, by default None
    provenance_comments : str, optional
        any comments about how/why this version was created, by default None
    run_as_editor : bool, optional
        flag to be used by KIMkit Editors to run with elevated permissions,
        and update items they are neither the contributor nor maintainer of, by default False

    Raises
    ------
    KIMkitUserNotFoundError
        A non KIMkit user attempted to update an item.
    KIMkitItemNotFoundError
        No item with kimcode exists in repository
    NotMostRecentVersionError
        A more recent version of the item exists, so the older one should not be updated
    NotRunAsEditorError
        A user with Editor permissions attempted to update the item, but did not specify run_as_editor=True
    InvalidMetadataError
        The metadata_update_dict does not comply with the KIMkit standard
    NotAnEditorError
        A user without Editor permissions attempted to update an item they are not the contributor or maintainer of.
    """

    this_user = users.whoami()
    if users.is_user(username=this_user):
        UUID = users.get_user_info(username=this_user)["uuid"]
    else:
        raise cf.KIMkitUserNotFoundError(
            "Only KIMkit users can update items. Please add yourself as a KIMkit user (users.add_self_as_user('Your Name')) before trying again."
        )

    current_dir = kimcodes.kimcode_to_file_path(kimcode, repository)
    if not os.path.exists(current_dir):
        raise cf.KIMkitItemNotFoundError(
            f"No item with kimcode {kimcode} exists, aborting."
        )

    outer_dir = os.path.split(current_dir)[0]
    versions = listdir_nohidden(outer_dir)
    most_recent_version = max(versions)

    most_recent_dir = os.path.join(outer_dir, most_recent_version)

    if not os.path.samefile(current_dir, most_recent_dir):
        raise cf.NotMostRecentVersionError(
            f"{kimcode} is not the most recent version of this item. Most recent version {most_recent_version} should be used as a base for updating."
        )

    event_type = "revised-version-creation"
    name, leader, num, old_version = kimcodes.parse_kim_code(kimcode)
    if leader == "MO":
        this_item = PortableModel(kimcode=kimcode, repository=repository)
        kim_item_type = "portable-model"
    elif leader == "SM":
        this_item = SimulatorModel(kimcode=kimcode, repository=repository)
        kim_item_type = "simulator-model"
    elif leader == "MD":
        this_item = ModelDriver(kimcode=kimcode, repository=repository)
        kim_item_type = "model-driver"

    spec = this_item.kimspec

    contributor = spec["contributor-id"]
    maintainer = spec["maintainer-id"]

    can_edit = False

    if UUID == contributor or UUID == maintainer:
        can_edit = True

    elif users.is_editor():
        if run_as_editor:
            can_edit = True
        else:
            raise cf.NotRunAsEditorError(
                "Did you mean to edit this item? If you are an Editor run again with run_as_editor=True"
            )

    if can_edit:
        new_version = str(int(old_version) + 1)
        new_kimcode = kimcodes.format_kim_code(name, leader, num, new_version)
        tmp_dir = os.path.join(repository, new_kimcode)
        tarfile_obj.extractall(path=tmp_dir)
        contents = listdir_nohidden(tmp_dir)
        # if the contents of the item are enclosed in a directory, copy them out
        # then delete the directory
        if len(contents) == 1 and os.path.isdir(os.path.join(tmp_dir, contents[0])):
            inner_dir = os.path.join(tmp_dir, contents[0])
            if os.path.isdir(inner_dir):
                inner_contents = listdir_nohidden(inner_dir)
                for item in inner_contents:
                    item_path = os.path.join(inner_dir, item)
                    if os.path.isdir(item_path):
                        shutil.copytree(
                            item_path, os.path.join(tmp_dir, item), dirs_exist_ok=True
                        )
                    else:
                        shutil.copy(os.path.join(inner_dir, item), tmp_dir)
                shutil.rmtree(inner_dir)

        executables = []
        for file in listdir_nohidden(tmp_dir):
            if os.path.isfile(file):
                executable = os.access(file, os.X_OK)
                if executable:
                    executables.append(os.path.split(file)[-1])
        if executables:
            if metadata_update_dict:
                metadata_update_dict["executables"] = executables
            else:
                metadata_update_dict = {"executables": executables}

        if metadata_update_dict:
            metadata_update_dict["content-origin"] = kimcode
        else:
            metadata_update_dict = {"content-origin": kimcode}

        dest_dir = kimcodes.kimcode_to_file_path(new_kimcode, repository)
        shutil.copytree(tmp_dir, dest_dir)

        update_makefile_kimcode(kimcode, new_kimcode, repository=repository)

        if workflow_tarfile:
            _create_workflow_dir(new_kimcode, workflow_tarfile, repository)

        else:
            # copy the previous version's workflow, if any, if no new workflow supplied
            old_workflow_path = os.path.join(current_dir, "workflow")
            if os.path.isdir(old_workflow_path):
                workflow_tar = export_workflow(kimcode, repository)
                _create_workflow_dir(new_kimcode, workflow_tar, repository)
                new_workflow_dir = os.path.join(dest_dir, "workflow")
                with open(
                    os.path.join(new_workflow_dir, "previous.txt"), "w"
                ) as witness_file:
                    witness_file.write(kimcode)
                logger.info(
                    f"Copying existing workflow from previous version {kimcode}"
                )

        try:
            metadata.create_new_metadata_from_existing(
                kimcode,
                new_kimcode,
                UUID,
                metadata_update_dict=metadata_update_dict,
                repository=repository,
            )
        except cf.InvalidMetadataError as e:
            shutil.rmtree(dest_dir)
            shutil.rmtree(tmp_dir)
            try:
                os.removedirs(os.path.split(dest_dir)[0])
            except OSError:
                pass
            raise cf.InvalidMetadataError(
                f"Update failed due to invalid metadata."
            ) from e
        old_provenance = os.path.join(
            kimcodes.kimcode_to_file_path(kimcode, repository), "kimprovenance.edn"
        )
        new_dir = kimcodes.kimcode_to_file_path(new_kimcode, repository)
        shutil.copy(old_provenance, new_dir)

        provenance.add_kimprovenance_entry(
            new_dir,
            user_id=UUID,
            event_type=event_type,
            comment=provenance_comments,
        )

        shutil.rmtree(tmp_dir)

        logger.info(
            f"User {UUID} has requested a version update of item {kimcode} in repository {repository}"
        )

    else:
        logger.warning(
            f"User {this_user} requested a verion update of item {kimcode} in repository {repository}, but is neither the owner of the item nor an Editor."
        )
        raise cf.NotAnEditorError(
            "Only KIMkit Editors or the Administrator may create updated versions of items belonging to other users."
        )


def fork(
    kimcode,
    new_kimcode,
    tarfile_obj=None,
    workflow_tarfile=None,
    repository=cf.LOCAL_REPOSITORY_PATH,
    metadata_update_dict=None,
    provenance_comments=None,
):
    """Create a new item, based off a fork of an existing one,
    with new content and possibly new metadata

    Expects the content of the new version of the item to be passed in as a tarfile.Tarfile object.

    Parameters
    ----------
    kimcode : str
        ID code of the item to be forked
    new_kimcode : str
        id code the new item will be assigned
    tarfile_obj : tarfile.Tarfile, optional
        tarfile object containing the new version's content
    repository : path-like, optional
        root directory of the KIMkit repo containing the item,
        by default cf.LOCAL_REPOSITORY_DIRECTORY
    metadata_update_dict : dict, optional
        dict of any metadata keys to be changed in the new version, by default None
    provenance_comments : str, optional
        any comments about how/why this version was created, by default None

    Raises
    ------
    KIMkitUserNotFoundError
        A non KIMkit user attempted to update an item.
    InvalidItemTypeError
        Leader of new kimcode is invalid.
    KIMkitItemNotFoundError
        No item with kimcode exists in repository
    KimCodeAlreadyInUseError
        New kimcode is already assigned to an item in this repository
    InvalidMetadataError
        The metadata_update_dict does not comply with the KIMkit standard
    """

    this_user = users.whoami()
    if users.is_user(username=this_user):
        UUID = users.get_user_info(username=this_user)["uuid"]
    else:
        raise cf.KIMkitUserNotFoundError(
            "Only KIMkit users can fork items. Please add yourself as a KIMkit user (users.add_self_as_user('Your Name')) before trying again."
        )

    __, new_leader, __, __ = kimcodes.parse_kim_code(new_kimcode)

    if new_leader == "MO":
        new_kim_item_type = "portable-model"
    elif leader == "SM":
        new_kim_item_type = "simulator-model"
    elif leader == "MD":
        new_kim_item_type = "model-driver"
    else:
        raise cf.InvalidItemTypeError(
            f"Leader of new kimcode {new_kimcode} does not refer to a valid kim item type"
        )

    current_dir = kimcodes.kimcode_to_file_path(kimcode, repository)
    if not os.path.exists(current_dir):
        raise cf.KIMkitItemNotFoundError(
            f"No item with kimcode {kimcode} exists, aborting."
        )

    if not kimcodes.is_kimcode_available(new_kimcode):
        raise cf.KimCodeAlreadyInUseError(
            f"kimcode {new_kimcode} is already in use, please select another."
        )

    event_type = "fork"
    name, leader, __, __ = kimcodes.parse_kim_code(kimcode)
    if leader == "MO":
        kim_item_type = "portable-model"
    elif leader == "SM":
        kim_item_type = "simulator-model"
    elif leader == "MD":
        kim_item_type = "model-driver"

    tmp_dir = os.path.join(repository, new_kimcode)
    if tarfile_obj:
        tarfile_obj.extractall(path=tmp_dir)
    else:
        # copy the existing item without editing it
        # if no new content supplied
        old_tarfile_obj = export(kimcode)
        for item in old_tarfile_obj:
            if kimcode in item.getnames():
                item.extractall(path=tmp_dir)
    contents = listdir_nohidden(tmp_dir)
    # if the contents of the item are enclosed in a directory, copy them out
    # then delete the directory
    if len(contents) == 1 and os.path.isdir(os.path.join(tmp_dir, contents[0])):
        inner_dir = os.path.join(tmp_dir, contents[0])
        if os.path.isdir(inner_dir):
            inner_contents = listdir_nohidden(inner_dir)
            for item in inner_contents:
                item_path = os.path.join(inner_dir, item)
                if os.path.isdir(item_path):
                    shutil.copytree(
                        item_path, os.path.join(tmp_dir, item), dirs_exist_ok=True
                    )
                else:
                    shutil.copy(os.path.join(inner_dir, item), tmp_dir)
            shutil.rmtree(inner_dir)

    executables = []
    for file in listdir_nohidden(tmp_dir):
        if os.path.isfile(file):
            executable = os.access(file, os.X_OK)
            if executable:
                executables.append(os.path.split(file)[-1])
    if executables:
        if metadata_update_dict:
            metadata_update_dict["executables"] = executables
        else:
            metadata_update_dict = {"executables": executables}

    if metadata_update_dict:
        metadata_update_dict["content-origin"] = kimcode
    else:
        metadata_update_dict = {"content-origin": kimcode}

    dest_dir = kimcodes.kimcode_to_file_path(new_kimcode, repository)
    shutil.copytree(tmp_dir, dest_dir)

    if workflow_tarfile:
        _create_workflow_dir(new_kimcode, workflow_tarfile, repository)

    else:
        if not tarfile_obj:
            # if the previous item had a workflow dir it was already copied
            # when the old item's contents were copied
            # just add a witness file with the old item's kimcode
            # if there was a workflow to copy
            new_workflow_dir = os.path.join(dest_dir, "workflow")

            if os.path.isdir(new_workflow_dir):
                with open(
                    os.path.join(new_workflow_dir, "previous.txt"), "w"
                ) as witness_file:
                    witness_file.write(kimcode)
                logger.info(
                    f"Copying existing workflow from previous version {kimcode}"
                )

    update_makefile_kimcode(kimcode, new_kimcode, repository=repository)

    try:
        metadata.create_new_metadata_from_existing(
            kimcode,
            new_kimcode,
            UUID,
            metadata_update_dict=metadata_update_dict,
            repository=repository,
        )
    except cf.InvalidMetadataError as e:
        shutil.rmtree(dest_dir)
        shutil.rmtree(tmp_dir)
        try:
            os.removedirs(os.path.split(dest_dir)[0])
        except OSError:
            pass
        raise cf.InvalidMetadataError(f"Forking failed due to invalid metadata.") from e
    old_provenance = os.path.join(
        kimcodes.kimcode_to_file_path(kimcode, repository), "kimprovenance.edn"
    )
    shutil.copy(old_provenance, dest_dir)

    provenance.add_kimprovenance_entry(
        dest_dir,
        user_id=UUID,
        event_type=event_type,
        comment=provenance_comments,
    )

    shutil.rmtree(tmp_dir)

    logger.info(
        f"User {UUID} has forked item {new_kimcode} based on {kimcode} in repository {repository}"
    )


def export(kimcode, repository=cf.LOCAL_REPOSITORY_PATH):
    """Export an item as a tarfile.TarFile object, with any dependancies (e.g. model-drivers) needed for it to run

    Parameters
    ----------
    kimcode: str
        id code of the item
    repository : path-like, optional
        root directory of the KIMkit repo containing the item,
        by default cf.LOCAL_REPOSITORY_DIRECTORY

    Returns
    -------
    list of tarfile.TarFile objects
        list of object(s) containing all of the item's content,
        and any dependancies (e.g. model-drivers) needed for it to run

    Raises
    ------
    KIMkitItemNotFoundError
        No item with kimcode found in repository
    """
    src_dir = kimcodes.kimcode_to_file_path(kimcode, repository)
    if not os.path.isdir(src_dir):
        raise cf.KIMkitItemNotFoundError(
            f"No item with kimcode {kimcode} exists, aborting."
        )

    logger.debug(f"Exporting item {kimcode} from repository {repository}")
    tarfile_objs = []
    __, leader, __, __ = kimcodes.parse_kim_code(kimcode)
    if leader == "MO":  # portable model
        this_item = PortableModel(repository, kimcode=kimcode)
        req_driver = this_item.driver
        driver_src_dir = kimcodes.kimcode_to_file_path(req_driver, repository)
        with tarfile.open(
            os.path.join(driver_src_dir, req_driver + ".txz"), "w:xz"
        ) as tar:
            tar.add(driver_src_dir, arcname=req_driver)
        contents = listdir_nohidden(driver_src_dir)
        for item in contents:
            if ".txz" in item:
                tarfile_obj = tarfile.open(os.path.join(driver_src_dir, item))
                tarfile_objs.append(tarfile_obj)
                os.remove(os.path.join(driver_src_dir, item))
    with tarfile.open(os.path.join(src_dir, kimcode + ".txz"), "w:xz") as tar:
        tar.add(src_dir, arcname=kimcode)
    contents = listdir_nohidden(src_dir)
    for item in contents:
        if ".txz" in item:
            tarfile_obj = tarfile.open(os.path.join(src_dir, item))
            tarfile_objs.append(tarfile_obj)
            os.remove(os.path.join(src_dir, item))
    return tarfile_objs


def install(kimcode, repository=cf.LOCAL_REPOSITORY_PATH):
    """Export the item, and also install it into the environment variable collection of the kim-api-collections-manager

    Environment variable locations set in default-environment

    Parameters
    ----------
    kimcode: str
        id code of the item
    repository : path-like, optional
        root directory of the KIMkit repo containing the item,
        by default cf.LOCAL_REPOSITORY_DIRECTORY
    """
    _ensure_KIM_API_environment_variable_collection_structure()

    tarfile_objs = export(kimcode)

    # extract the item from its tar archive, along with any dependencies (e.g. drivers)
    for tar in tarfile_objs:
        path_name = tar.name
        file_name = os.path.split(path_name)[1]
        if file_name.endswith(".txz"):
            obj_kimcode = file_name[:-4]
        __, leader, __, __ = kimcodes.parse_kim_code(obj_kimcode)
        if leader == "MO":
            install_dir = cf.KIM_API_PORTABLE_MODELS_DIR
            tar.extractall(path=install_dir)
            tar.close()
            obj = PortableModel(
                repository=None,
                kimcode=obj_kimcode,
                abspath=os.path.join(install_dir, obj_kimcode),
            )
        elif leader == "SM":
            install_dir = cf.KIM_API_SIMULATOR_MODELS_DIR
            tar.extractall(path=install_dir)
            tar.close()
            obj = SimulatorModel(
                repository=None,
                kimcode=obj_kimcode,
                abspath=os.path.join(install_dir, obj_kimcode),
            )
        elif leader == "MD":
            install_dir = cf.KIM_API_MODEL_DRIVERS_DIR
            tar.extractall(path=install_dir)
            tar.close()
            obj = ModelDriver(
                repository=None,
                kimcode=obj_kimcode,
                abspath=os.path.join(install_dir, obj_kimcode),
            )

        logger.debug(
            f"Item {kimcode} from repository {repository} installed into kim-api-collection in directory {install_dir}"
        )

        obj.make()


def update_makefile_kimcode(
    old_kimcode, new_kimcode, repository=cf.LOCAL_REPOSITORY_PATH
):
    """Search through the item's directory for makefiles containing kimcodes matching a previous version of the item,
    and attempt to replace them with the item's new kimcode.

    Parameters
    ----------
    old_kimcode : str
        previous id code of the item that may be lingering in makefiles
    new_kimcode : str
        new id code of the item to be written into makefiles
    repository : path-like, optional
        root directory of the KIMkit repo containing the item,
        by default cf.LOCAL_REPOSITORY_DIRECTORY
    """

    item_path = kimcodes.kimcode_to_file_path(new_kimcode, repository)

    # First, check for a makefile
    possible_makefile_names = ["GNUmakefile", "makefile", "Makefile", "CMakeLists.txt"]
    set_new_kimcode = False
    already_changed = None
    for makefile_name in possible_makefile_names:
        makefile = os.path.join(item_path, makefile_name)
        if os.path.isfile(makefile):
            with open(makefile, "r") as flobj:
                makefile_contents = flobj.read()
                # check if the user manually updated the kimcode before this
                already_changed = re.search(
                    r"\b" + new_kimcode + r"\b", makefile_contents
                )
                # attempt to replace the old kimcode
                updated_makefile_contents = re.sub(
                    r"\b" + old_kimcode + r"\b", new_kimcode, makefile_contents
                )
            if updated_makefile_contents != makefile_contents:
                set_new_kimcode = True
                tmp_makefile_name = "tmp_" + makefile_name
                tmp_makefile = os.path.join(item_path, tmp_makefile_name)
                with open(tmp_makefile, "w") as flobj2:
                    flobj2.write(updated_makefile_contents)
                os.rename(tmp_makefile, makefile)
                logger.info(
                    f"Updated name/kimcode of item {new_kimcode}  makeflile {makefile_name} to match its new kimcode."
                )

    if set_new_kimcode == False and already_changed == None:
        logger.warning(
            f"No kimcodes replaced in makefiles of item {new_kimcode}, makefiles may be invalid"
        )
        warnings.warn(
            f"""
            No kimcodes replaced in makefiles of item
            {new_kimcode}
            makefiles may refer to outdated kimcode,
            and may require manual editing to be installable by kim_api.

            Please write the kimcode of items explicitly into their makefiles
            so that KIMkit can edit them by regex when managing items."""
        )


def _ensure_KIM_API_environment_variable_collection_structure():
    """Create the expected directory structure within the KIM API
    environment variable install directory, if it does not already exist

    Environment variables are set in default-environment, and can be
    overridden in KIMkit-env
    """

    root_path = cf.KIM_API_PREFIX_DIR

    if not os.path.isdir(root_path):
        os.mkdir(root_path)

    target_dirs = [
        cf.KIM_API_PORTABLE_MODELS_DIR,
        cf.KIM_API_SIMULATOR_MODELS_DIR,
        cf.KIM_API_MODEL_DRIVERS_DIR,
    ]

    for dir in target_dirs:
        if not os.path.isdir(dir):
            os.mkdir(dir)


<<<<<<< HEAD
def _create_workflow_dir(
    kimcode, workflow_tarfile, repository=cf.LOCAL_REPOSITORY_PATH
):
    """Create a "workflow" subdirectory within the item's directory,
    store all workflow-defining files (taining scripts, hyperparameters,
    dependencies, etc.) inside it for future reference.

    Parameters
    ----------
    kimcode : str
        id code of the item
    workflow_tarfile : tarfile.TarFile
        TarFile object containing all the files
        needed to recontstruct the workflow
    repository : path like, optional
        root dir of the kimkit repository storing the item,
        by default cf.LOCAL_REPOSITORY_PATH
    """
    item_path = kimcodes.kimcode_to_file_path(kimcode, repository)

    workflow_dir = os.path.join(item_path, "workflow")

    tmp_dir = os.path.join(item_path, "tmp")
    workflow_tarfile.extractall(path=tmp_dir)
    contents = os.listdir(tmp_dir)
    # if the contents of the item are enclosed in a directory, copy them out
    # then delete the directory
    if len(contents) == 1 and os.path.isdir(os.path.join(tmp_dir, contents[0])):
        inner_dir = os.path.join(tmp_dir, contents[0])
        if os.path.isdir(inner_dir):
            inner_contents = os.listdir(inner_dir)
            for item in inner_contents:
                item_path = os.path.join(inner_dir, item)
                if os.path.isdir(item_path):
                    shutil.copytree(
                        item_path, os.path.join(tmp_dir, item), dirs_exist_ok=True
                    )
                else:
                    shutil.copy(os.path.join(inner_dir, item), tmp_dir)
            shutil.rmtree(inner_dir)

    shutil.copytree(tmp_dir, workflow_dir, dirs_exist_ok=True)
    shutil.rmtree(tmp_dir)


def export_workflow(kimcode, repository=cf.LOCAL_REPOSITORY_PATH):
    """Export the contents of the "workflow" subdirectory for a given item,
    if it exists as a tarfile.TarFile object.

    Parameters
    ----------
    kimcode : str
        id code of the item
    repository : path like, optional
        root directory of the repository containing the item,
        by default cf.LOCAL_REPOSITORY_PATH

    Returns
    -------
    tarfile.TarFile
        compressed file object of all workflow files
        associated with the item

    Raises
    ------
    cf.KIMkitItemNotFoundError
        no item with specified kimcode found
    cf.KIMkitItemNotFoundError
        no workflow found associated with specified item
    """
    src_dir = kimcodes.kimcode_to_file_path(kimcode, repository)
    if not os.path.isdir(src_dir):
        raise cf.KIMkitItemNotFoundError(
            f"No item with kimcode {kimcode} exists, aborting."
        )

    workflow_dir = os.path.join(src_dir, "workflow")

    if not os.path.isdir(workflow_dir):
        raise cf.KIMkitItemNotFoundError(
            f"No workflow is associated with item {kimcode}, aborting."
        )

    logger.debug(
        f"Exporting workflow used to create item {kimcode} from repository {repository}"
    )

    with tarfile.open(
        os.path.join(workflow_dir, kimcode + "_workflow.txz"), "w:xz"
    ) as tar:
        tar.add(workflow_dir, arcname=kimcode + "_workflow")
    contents = os.listdir(workflow_dir)
    for item in contents:
        if ".txz" in item:
            tarfile_obj = tarfile.open(os.path.join(workflow_dir, item))
            os.remove(os.path.join(workflow_dir, item))
    return tarfile_obj
=======
>>>>>>> 0fa80824
def listdir_nohidden(path):
    good_files_and_dirs = []
    for f in os.listdir(path):
        if not f.startswith("."):
            good_files_and_dirs.append(f)
    return good_files_and_dirs<|MERGE_RESOLUTION|>--- conflicted
+++ resolved
@@ -1014,7 +1014,6 @@
             os.mkdir(dir)
 
 
-<<<<<<< HEAD
 def _create_workflow_dir(
     kimcode, workflow_tarfile, repository=cf.LOCAL_REPOSITORY_PATH
 ):
@@ -1112,8 +1111,8 @@
             tarfile_obj = tarfile.open(os.path.join(workflow_dir, item))
             os.remove(os.path.join(workflow_dir, item))
     return tarfile_obj
-=======
->>>>>>> 0fa80824
+
+
 def listdir_nohidden(path):
     good_files_and_dirs = []
     for f in os.listdir(path):
