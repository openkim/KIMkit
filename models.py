--- conflicted
+++ resolved
@@ -1010,7 +1010,6 @@
         if not os.path.isdir(dir):
             os.mkdir(dir)
 
-<<<<<<< HEAD
 
 def _create_workflow_dir(
     kimcode, workflow_tarfile, repository=cf.LOCAL_REPOSITORY_PATH
@@ -1109,11 +1108,9 @@
             tarfile_obj = tarfile.open(os.path.join(workflow_dir, item))
             os.remove(os.path.join(workflow_dir, item))
     return tarfile_obj
-=======
 def listdir_nohidden(path):
     good_files_and_dirs=[]
     for f in os.listdir(path):
         if not f.startswith('.'):
             good_files_and_dirs.append(f)
-    return(good_files_and_dirs)
->>>>>>> a575f510
+    return(good_files_and_dirs)